--- conflicted
+++ resolved
@@ -20,9 +20,8 @@
 
 | # | Tool / Technology | Category | Description |
 |---|---|---|---|
-<<<<<<< HEAD
-| 1 | <img src="https://img.shields.io/badge/HTML5-E34F26?style=flat&logo=html5&logoColor=white" height="20"/> HTML5 | Frontend | Structures the content and layout of all web pages. |
-| 2 | <img src="https://img.shields.io/badge/CSS3-1572B6?style=flat&logo=css3&logoColor=white" alt="" height="20"/> CSS3 | Frontend | Styles the visual presentation of the application for a modern UI/UX. |
+| 1 | <img src="https://img.shields.io/badge/HTML5-E34F26?style=flat&logo=html5&logoColor=white" height="20" alt="HTML5"/> HTML5 | Frontend | Structures the content and layout of all web pages. |
+| 2 | <img src="https://img.shields.io/badge/CSS3-1572B6?style=flat&logo=css3&logoColor=white" alt="CSS3" height="20"/> CSS3 | Frontend | Styles the visual presentation of the application for a modern UI/UX. |
 | 3 | <img src="https://img.shields.io/badge/JavaScript-F7DF1E?style=flat&logo=javascript&logoColor=black" alt="JavaScript" height="20"/> JavaScript | Frontend/Backend | Powers the dynamic and interactive features on the client-side and server-side logic with Node.js. |
 | 4 | <img src="https://img.shields.io/badge/TypeScript-3178C6?style=flat&logo=typescript&logoColor=white" alt="TypeScript" height="20"/> TypeScript | Core Language | Enhances JavaScript with static types for improved code quality, maintainability, and developer experience. |
 | 5 | <img src="https://img.shields.io/badge/React-61DAFB?style=flat&logo=react&logoColor=black" alt="React" height="20"/> React | Frontend | A JavaScript library for building user interfaces and interactive components. |
@@ -37,24 +36,6 @@
 | 14 | <img src="https://img.shields.io/badge/ESLint-4B32C3?style=flat&logo=eslint&logoColor=white" alt="ESLint" height="20"/> ESLint | Tooling | Statically analyzes code to quickly find and fix problems, ensuring code quality. |
 | 15 | <img src="https://img.shields.io/badge/Prettier-F7B93E?style=flat&logo=prettier&logoColor=black" alt="Prettier" height="20"/> Prettier | Tooling | An opinionated code formatter that enforces a consistent style across the entire codebase. |
 | 16 | <img src="https://img.shields.io/badge/Vercel-000000?style=flat&logo=vercel&logoColor=white" alt="Vercel" height="20"/> Deployment | A cloud platform for deploying the frontend application and serverless functions. |
-=======
-| 1 | <img src="https://img.shields.io/badge/HTML5-E34F26?style=flat&logo=html5&logoColor=white" alt="HTML5" height="20"/>  | Frontend | Structures the content and layout of all web pages. |
-| 2 | <img src="https://img.shields.io/badge/CSS3-1572B6?style=flat&logo=css3&logoColor=white" alt="CSS3" height="20"/>  | Frontend | Styles the visual presentation of the application for a modern UI/UX. |
-| 3 | <img src="https://img.shields.io/badge/JavaScript-F7DF1E?style=flat&logo=javascript&logoColor=black" alt="JavaScript" height="20"/>  | Frontend/Backend | Powers the dynamic and interactive features on the client-side and server-side logic with Node.js. |
-| 4 | <img src="https://img.shields.io/badge/TypeScript-3178C6?style=flat&logo=typescript&logoColor=white" alt="TypeScript" height="20"/>  | Core Language | Enhances JavaScript with static types for improved code quality, maintainability, and developer experience. |
-| 5 | <img src="https://img.shields.io/badge/React-61DAFB?style=flat&logo=react&logoColor=black" alt="React" height="20"/>  | Frontend | A JavaScript library for building user interfaces and interactive components. |
-| 6 | <img src="https://img.shields.io/badge/Tailwind_CSS-38B2AC?style=flat&logo=tailwind-css&logoColor=white" alt="Tailwind CSS" height="20"/> | Frontend | A utility-first CSS framework for rapidly building custom user interfaces. |
-| 7 | <img src="https://img.shields.io/badge/Node.js-339933?style=flat&logo=node.js&logoColor=white" alt="Node.js" height="20"/> | Backend | Provides the JavaScript runtime environment for the server-side API. |
-| 8 | <img src="https://img.shields.io/badge/Express-000000?style=flat&logo=express&logoColor=white" alt="Express" height="20"/> | Backend | A minimal and flexible Node.js web application framework used to build the application's API. |
-| 9 | <img src="https://img.shields.io/badge/Firebase-FFCA28?style=flat&logo=firebase&logoColor=black" alt="Firebase" height="20"/>  | Database & Auth | Provides core backend services including Authentication and the Firestore database. |
-| 10 | <img src="https://img.shields.io/badge/Firestore-FFCA28?style=flat&logo=firebase&logoColor=black" alt="Firestore" height="20"/>  | Database | A NoSQL, document-oriented database used for storing all application data. |
-| 11 | <img src="https://img.shields.io/badge/Google_Gemini-4285F4?style=flat&logo=google-gemini&logoColor=white" alt="Google Gemini" height="20"/>  | AI & ML | Powers intelligent, AI-driven features and insights within the platform. |
-| 12 | <img src="https://img.shields.io/badge/Ollama-000000?style=flat&logo=ollama&logoColor=white" alt="Ollama" height="20"/>  | AI & ML | Used for running and integrating large language models locally. |
-| 13 | <img src="https://img.shields.io/badge/Vite-646CFF?style=flat&logo=vite&logoColor=white" alt="Vite" height="20"/>  | Tooling | A next-generation frontend build tool that provides a faster and leaner development experience. |
-| 14 | <img src="https://img.shields.io/badge/ESLint-4B32C3?style=flat&logo=eslint&logoColor=white" alt="ESLint" height="20"/>  | Tooling | Statically analyzes code to quickly find and fix problems, ensuring code quality. |
-| 15 | <img src="https://img.shields.io/badge/Prettier-F7B93E?style=flat&logo=prettier&logoColor=black" alt="Prettier" height="20"/>  | Tooling | An opinionated code formatter that enforces a consistent style across the entire codebase. |
-| 16 | <img src="https://img.shields.io/badge/Vercel-000000?style=flat&logo=vercel&logoColor=white" alt="Vercel" height="20"/>  | A cloud platform for deploying the frontend application and serverless functions. |
->>>>>>> af8815e6
 
 <h2>🚀 How to View LingapLink on Your Browser</h2>
 
